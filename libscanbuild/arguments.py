# -*- coding: utf-8 -*-
#                     The LLVM Compiler Infrastructure
#
# This file is distributed under the University of Illinois Open Source
# License. See LICENSE.TXT for details.
""" This module parses and validates arguments for command-line interfaces.

It uses argparse module to create the command line parser. (This library is
in the standard python library since 3.2 and backported to 2.7, but not
earlier.)

It also implements basic validation methods, related to the command.
Validations are mostly calling specific help methods, or mangling values.
"""

import os
import sys
import argparse
import logging
import tempfile
<<<<<<< HEAD
from libscanbuild import reconfigure_logging, CtuConfig
from libscanbuild.clang import get_checkers, is_ctu_capable
=======
from typing import Tuple, Dict  # noqa: ignore=F401

from libscanbuild import reconfigure_logging
from libscanbuild.clang import get_checkers
>>>>>>> fd5f2caf


__all__ = ['parse_args_for_intercept_build', 'parse_args_for_analyze_build',
           'parse_args_for_scan_build']


def parse_args_for_intercept_build():
    # type: () -> argparse.Namespace
    """ Parse and validate command-line arguments for intercept-build. """

    parser = create_intercept_parser()
    args = parser.parse_args()

    reconfigure_logging(args.verbose)
    logging.debug('Raw arguments %s', sys.argv)

    # short validation logic
    if not args.build:
        parser.error(message='missing build command')

    logging.debug('Parsed arguments: %s', args)
    return args


def parse_args_for_analyze_build():
    # type: () -> argparse.Namespace
    """ Parse and validate command-line arguments for analyze-build. """

    from_build_command = False
    parser = create_analyze_parser(from_build_command)
    args = parser.parse_args()

    reconfigure_logging(args.verbose)
    logging.debug('Raw arguments %s', sys.argv)

    normalize_args_for_analyze(args, from_build_command)
    validate_args_for_analyze(parser, args, from_build_command)
    logging.debug('Parsed arguments: %s', args)
    return args


def parse_args_for_scan_build():
    # type: () -> argparse.Namespace
    """ Parse and validate command-line arguments for scan-build. """

    from_build_command = True
    parser = create_analyze_parser(from_build_command)
    args = parser.parse_args()

    reconfigure_logging(args.verbose)
    logging.debug('Raw arguments %s', sys.argv)

    normalize_args_for_analyze(args, from_build_command)
    validate_args_for_analyze(parser, args, from_build_command)
    logging.debug('Parsed arguments: %s', args)
    return args


def normalize_args_for_analyze(args, from_build_command):
    # type: (argparse.Namespace, bool) -> None
    """ Normalize parsed arguments for analyze-build and scan-build.

    :param args: Parsed argument object. (Will be mutated.)
    :param from_build_command: Boolean value tells is the command suppose
    to run the analyzer against a build command or a compilation db. """

    # make plugins always a list. (it might be None when not specified.)
    if args.plugins is None:
        args.plugins = []

    # make exclude directory list unique and absolute.
    uniq_excludes = set(os.path.abspath(entry) for entry in args.excludes)
    args.excludes = list(uniq_excludes)

    # because shared codes for all tools, some common used methods are
    # expecting some argument to be present. so, instead of query the args
    # object about the presence of the flag, we fake it here. to make those
    # methods more readable. (it's an arguable choice, took it only for those
    # which have good default value.)
    if from_build_command:
        # add cdb parameter invisibly to make report module working.
        args.cdb = 'compile_commands.json'

    # Make ctu_dir an abspath as it is needed inside clang
    if not from_build_command and hasattr(args, 'ctu_phases') \
            and hasattr(args.ctu_phases, 'dir'):
        args.ctu_dir = os.path.abspath(args.ctu_dir)


def validate_args_for_analyze(parser, args, from_build_command):
    # type: (argparse.ArgumentParser, argparse.Namespace, bool) -> None
    """ Command line parsing is done by the argparse module, but semantic
    validation still needs to be done. This method is doing it for
    analyze-build and scan-build commands.

    :param parser: The command line parser object.
    :param args: Parsed argument object.
    :param from_build_command: Boolean value tells is the command suppose
    to run the analyzer against a build command or a compilation db.
    :return: No return value, but this call might throw when validation
    fails. """

    if args.help_checkers_verbose:
        print_checkers(get_checkers(args.clang, args.plugins))
        parser.exit(status=0)
    elif args.help_checkers:
        print_active_checkers(get_checkers(args.clang, args.plugins))
        parser.exit(status=0)
    elif from_build_command and not args.build:
        parser.error(message='missing build command')
    elif not from_build_command and not os.path.exists(args.cdb):
        parser.error(message='compilation database is missing')

    # If the user wants CTU mode
    if not from_build_command and hasattr(args, 'ctu_phases') \
            and hasattr(args.ctu_phases, 'dir'):
        # If CTU analyze_only, the input directory should exist
        if args.ctu_phases.analyze and not args.ctu_phases.collect \
                and not os.path.exists(args.ctu_dir):
            parser.error(message='missing CTU directory')
        # Check CTU capability via checking clang-func-mapping
        if not is_ctu_capable(args.clang, args.func_map_cmd):
            parser.error(message="""This version of clang does not support CTU
            functionality or clang-func-mapping command not found.""")


def create_intercept_parser():
    # type: () -> argparse.ArgumentParser
    """ Creates a parser for command-line arguments to 'intercept'. """

    parser = create_default_parser()
    parser_add_cdb(parser)

    parser_add_prefer_wrapper(parser)
    parser_add_compilers(parser)

    advanced = parser.add_argument_group('advanced options')
    advanced.add_argument(
        '--append',
        action='store_true',
        help="""Extend existing compilation database with new entries.
        Duplicate entries are detected and not present in the final output.
        The output is not continuously updated, it's done when the build
        command finished. """)

    parser.add_argument(
        dest='build', nargs=argparse.REMAINDER, help="""Command to run.""")
    return parser


def create_analyze_parser(from_build_command):
    # type: (bool) -> argparse.ArgumentParser
    """ Creates a parser for command-line arguments to 'analyze'. """

    parser = create_default_parser()

    if from_build_command:
        parser_add_prefer_wrapper(parser)
        parser_add_compilers(parser)

        parser.add_argument(
            '--intercept-first',
            action='store_true',
            help="""Run the build commands first, intercept compiler
            calls and then run the static analyzer afterwards.
            Generally speaking it has better coverage on build commands.
            With '--override-compiler' it use compiler wrapper, but does
            not run the analyzer till the build is finished.""")
    else:
        parser_add_cdb(parser)

    parser.add_argument(
        '--status-bugs',
        action='store_true',
        help="""The exit status of '%(prog)s' is the same as the executed
        build command. This option ignores the build exit status and sets to
        be non zero if it found potential bugs or zero otherwise.""")
    parser.add_argument(
        '--exclude',
        metavar='<directory>',
        dest='excludes',
        action='append',
        default=[],
        help="""Do not run static analyzer against files found in this
        directory. (You can specify this option multiple times.)
        Could be useful when project contains 3rd party libraries.""")

    output = parser.add_argument_group('output control options')
    output.add_argument(
        '--output',
        '-o',
        metavar='<path>',
        default=tempfile.gettempdir(),
        help="""Specifies the output directory for analyzer reports.
        Subdirectory will be created if default directory is targeted.""")
    output.add_argument(
        '--keep-empty',
        action='store_true',
        help="""Don't remove the build results directory even if no issues
        were reported.""")
    output.add_argument(
        '--html-title',
        metavar='<title>',
        help="""Specify the title used on generated HTML pages.
        If not specified, a default title will be used.""")
    format_group = output.add_mutually_exclusive_group()
    format_group.add_argument(
        '--plist',
        '-plist',
        dest='output_format',
        const='plist',
        default='html',
        action='store_const',
        help="""Cause the results as a set of .plist files.""")
    format_group.add_argument(
        '--plist-html',
        '-plist-html',
        dest='output_format',
        const='plist-html',
        default='html',
        action='store_const',
        help="""Cause the results as a set of .html and .plist files.""")
    format_group.add_argument(
        '--plist-multi-file',
        '-plist-multi-file',
        dest='output_format',
        const='plist-multi-file',
        default='html',
        action='store_const',
        help="""Cause the results as a set of .plist files with extra
        information on related files.""")

    advanced = parser.add_argument_group('advanced options')
    advanced.add_argument(
        '--use-analyzer',
        metavar='<path>',
        dest='clang',
        default='clang',
        help="""'%(prog)s' uses the 'clang' executable relative to itself for
        static analysis. One can override this behavior with this option by
        using the 'clang' packaged with Xcode (on OS X) or from the PATH.""")
    advanced.add_argument(
        '--no-failure-reports',
        '-no-failure-reports',
        dest='output_failures',
        action='store_false',
        help="""Do not create a 'failures' subdirectory that includes analyzer
        crash reports and preprocessed source files.""")
    parser.add_argument(
        '--analyze-headers',
        action='store_true',
        help="""Also analyze functions in #included files. By default, such
        functions are skipped unless they are called by functions within the
        main source file.""")
    advanced.add_argument(
        '--stats',
        '-stats',
        action='store_true',
        help="""Generates visitation statistics for the project.""")
    advanced.add_argument(
        '--internal-stats',
        action='store_true',
        help="""Generate internal analyzer statistics.""")
    advanced.add_argument(
        '--maxloop',
        '-maxloop',
        metavar='<loop count>',
        type=int,
        help="""Specifiy the number of times a block can be visited before
        giving up. Increase for more comprehensive coverage at a cost of
        speed.""")
    advanced.add_argument(
        '--store',
        '-store',
        metavar='<model>',
        dest='store_model',
        choices=['region', 'basic'],
        help="""Specify the store model used by the analyzer. 'region'
        specifies a field- sensitive store model. 'basic' which is far less
        precise but can more quickly analyze code. 'basic' was the default
        store model for checker-0.221 and earlier.""")
    advanced.add_argument(
        '--constraints',
        '-constraints',
        metavar='<model>',
        dest='constraints_model',
        choices=['range', 'basic'],
        help="""Specify the constraint engine used by the analyzer. Specifying
        'basic' uses a simpler, less powerful constraint model used by
        checker-0.160 and earlier.""")
    advanced.add_argument(
        '--analyzer-config',
        '-analyzer-config',
        metavar='<options>',
        help="""Provide options to pass through to the analyzer's
        -analyzer-config flag. Several options are separated with comma:
        'key1=val1,key2=val2'

        Available options:
            stable-report-filename=true or false (default)

        Switch the page naming to:
        report-<filename>-<function/method name>-<id>.html
        instead of report-XXXXXX.html""")
    advanced.add_argument(
        '--force-analyze-debug-code',
        dest='force_debug',
        action='store_true',
        help="""Tells analyzer to enable assertions in code even if they were
        disabled during compilation, enabling more precise results.""")

    plugins = parser.add_argument_group('checker options')
    plugins.add_argument(
        '--load-plugin',
        '-load-plugin',
        metavar='<plugin library>',
        dest='plugins',
        action='append',
        help="""Loading external checkers using the clang plugin interface.""")
    plugins.add_argument(
        '--enable-checker',
        '-enable-checker',
        metavar='<checker name>',
        action=AppendCommaSeparated,
        help="""Enable specific checker.""")
    plugins.add_argument(
        '--disable-checker',
        '-disable-checker',
        metavar='<checker name>',
        action=AppendCommaSeparated,
        help="""Disable specific checker.""")
    plugins.add_argument(
        '--help-checkers',
        action='store_true',
        help="""A default group of checkers is run unless explicitly disabled.
        Exactly which checkers constitute the default group is a function of
        the operating system in use. These can be printed with this flag.""")
    plugins.add_argument(
        '--help-checkers-verbose',
        action='store_true',
        help="""Print all available checkers and mark the enabled ones.""")

    if from_build_command:
        parser.add_argument(
            dest='build', nargs=argparse.REMAINDER, help="""Command to run.""")
    else:
        ctu = parser.add_argument_group('cross translation unit analysis')
        ctu_mutex_group = ctu.add_mutually_exclusive_group()
        ctu_mutex_group.add_argument(
            '--ctu',
            action='store_const',
            const=CtuConfig(collect=True, analyze=True,
                            dir='', func_map_cmd=''),
            dest='ctu_phases',
            help="""Perform cross translation unit (ctu) analysis (both collect
            and analyze phases) using default <ctu-dir> for temporary output.
            At the end of the analysis, the temporary directory is removed.""")
        ctu.add_argument(
            '--ctu-dir',
            metavar='<ctu-dir>',
            default='ctu-dir',
            help="""Defines the temporary directory used between ctu
            phases.""")
        ctu_mutex_group.add_argument(
            '--ctu-collect-only',
            action='store_const',
            const=CtuConfig(collect=True, analyze=False,
                            dir='', func_map_cmd=''),
            dest='ctu_phases',
            help="""Perform only the collect phase of ctu.
            Keep <ctu-dir> for further use.""")
        ctu_mutex_group.add_argument(
            '--ctu-analyze-only',
            action='store_const',
            const=CtuConfig(collect=False, analyze=True,
                            dir='', func_map_cmd=''),
            dest='ctu_phases',
            help="""Perform only the analyze phase of ctu. <ctu-dir> should be
            present and will not be removed after analysis.""")
        ctu.add_argument(
            '--use-func-map-cmd',
            metavar='<path>',
            dest='func_map_cmd',
            default='clang-func-mapping',
            help="""'%(prog)s' uses the 'clang-func-mapping' executable
            relative to itself for generating function maps for static
            analysis. One can override this behavior with this option by using
            the 'clang-func-mapping' packaged with Xcode (on OS X) or from the
            PATH.""")
    return parser


def create_default_parser():
    # type: () -> argparse.ArgumentParser
    """ Creates command line parser for all build wrapper commands. """

    parser = argparse.ArgumentParser(
        formatter_class=argparse.ArgumentDefaultsHelpFormatter)

    parser.add_argument(
        '--verbose',
        '-v',
        action='count',
        default=0,
        help="""Enable verbose output from '%(prog)s'. A second, third and
        fourth flags increases verbosity.""")
    return parser


def parser_add_cdb(parser):
    # type: (argparse.ArgumentParser) -> None
    parser.add_argument(
        '--cdb',
        metavar='<file>',
        default="compile_commands.json",
        help="""The JSON compilation database.""")


def parser_add_prefer_wrapper(parser):
    # type: (argparse.ArgumentParser) -> None
    parser.add_argument(
        '--override-compiler',
        action='store_true',
        help="""Always resort to the compiler wrapper even when better
        intercept methods are available.""")


def parser_add_compilers(parser):
    # type: (argparse.ArgumentParser) -> None
    parser.add_argument(
        '--use-cc',
        metavar='<path>',
        dest='cc',
        default=os.getenv('CC', 'cc'),
        help="""When '%(prog)s' analyzes a project by interposing a compiler
        wrapper, which executes a real compiler for compilation and do other
        tasks (record the compiler invocation). Because of this interposing,
        '%(prog)s' does not know what compiler your project normally uses.
        Instead, it simply overrides the CC environment variable, and guesses
        your default compiler.

        If you need '%(prog)s' to use a specific compiler for *compilation*
        then you can use this option to specify a path to that compiler.""")
    parser.add_argument(
        '--use-c++',
        metavar='<path>',
        dest='cxx',
        default=os.getenv('CXX', 'c++'),
        help="""This is the same as "--use-cc" but for C++ code.""")


class AppendCommaSeparated(argparse.Action):
    """ argparse Action class to support multiple comma separated lists. """

    def __call__(self, __parser, namespace, values, __option_string=None):
        # getattr(obj, attr, default) does not really returns default but none
        if getattr(namespace, self.dest, None) is None:
            setattr(namespace, self.dest, [])
        # once it's fixed we can use as expected
        actual = getattr(namespace, self.dest)
        actual.extend(values.split(','))
        setattr(namespace, self.dest, actual)


def print_active_checkers(checkers):
    # type: (Dict[str, Tuple[str, bool]]) -> None
    """ Print active checkers to stdout. """

    for name in sorted(name for name, (_, active) in checkers.items()
                       if active):
        print(name)


def print_checkers(checkers):
    # type: (Dict[str, Tuple[str, bool]]) -> None
    """ Print verbose checker help to stdout. """

    print('')
    print('available checkers:')
    print('')
    for name in sorted(checkers.keys()):
        description, active = checkers[name]
        prefix = '+' if active else ' '
        if len(name) > 30:
            print(' {0} {1}'.format(prefix, name))
            print(' ' * 35 + description)
        else:
            print(' {0} {1: <30}  {2}'.format(prefix, name, description))
    print('')
    print('NOTE: "+" indicates that an analysis is enabled by default.')
    print('')<|MERGE_RESOLUTION|>--- conflicted
+++ resolved
@@ -18,15 +18,10 @@
 import argparse
 import logging
 import tempfile
-<<<<<<< HEAD
+from typing import Tuple, Dict  # noqa: ignore=F401
+
 from libscanbuild import reconfigure_logging, CtuConfig
 from libscanbuild.clang import get_checkers, is_ctu_capable
-=======
-from typing import Tuple, Dict  # noqa: ignore=F401
-
-from libscanbuild import reconfigure_logging
-from libscanbuild.clang import get_checkers
->>>>>>> fd5f2caf
 
 
 __all__ = ['parse_args_for_intercept_build', 'parse_args_for_analyze_build',
