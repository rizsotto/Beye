--- conflicted
+++ resolved
@@ -272,26 +272,11 @@
     duplicate = duplicate_check(
         lambda bug: '{bug_line}.{bug_path_length}:{bug_file}'.format(**bug))
 
-<<<<<<< HEAD
-    # Protect parsers from bogus report files coming from clang crashes
-    for filename in glob.iglob(os.path.join(output_dir, pattern)):
-        if os.stat(filename).st_size == 0:
-            try:
-                os.remove(filename)
-            except OSError:
-                pass
-
-    bugs = itertools.chain.from_iterable(
-        # parser creates a bug generator not the bug itself
-        parser(filename)
-        for filename in glob.iglob(os.path.join(output_dir, pattern)))
-=======
     # get the right parser for the job.
     parser = parse_bug_html if html else parse_bug_plist
     # get the input files, which are not empty.
     pattern = os.path.join(output_dir, '*.html' if html else '*.plist')
     bug_files = (file for file in glob.iglob(pattern) if not empty(file))
->>>>>>> fd5f2caf
 
     for bug_file in bug_files:
         for bug in parser(bug_file):
