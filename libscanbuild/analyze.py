# -*- coding: utf-8 -*-
#                     The LLVM Compiler Infrastructure
#
# This file is distributed under the University of Illinois Open Source
# License. See LICENSE.TXT for details.
""" This module implements the 'scan-build' command API.

To run the static analyzer against a build is done in multiple steps:

 -- Intercept: capture the compilation command during the build,
 -- Analyze:   run the analyzer against the captured commands,
 -- Report:    create a cover report from the analyzer outputs.  """

import re
import os
import os.path
import json
import logging
import multiprocessing
import tempfile
import functools
import subprocess
import platform
import contextlib
import datetime
<<<<<<< HEAD
import shutil
import glob
=======
import argparse  # noqa: ignore=F401
from typing import Any, Dict, List, Callable, Iterable, Generator  # noqa: ignore=F401
>>>>>>> fd5f2caf

from libscanbuild import command_entry_point, wrapper_entry_point, \
    wrapper_environment, run_build, run_command, CtuConfig
from libscanbuild.arguments import parse_args_for_scan_build, \
    parse_args_for_analyze_build
from libscanbuild.intercept import capture
from libscanbuild.report import document
from libscanbuild.compilation import Compilation, classify_source, \
    CompilationDatabase
<<<<<<< HEAD
from libscanbuild.clang import get_version, get_arguments, get_triple_arch
=======
from libscanbuild.clang import get_version, get_arguments
from libscanbuild import Execution  # noqa: ignore=F401
>>>>>>> fd5f2caf

__all__ = ['scan_build', 'analyze_build', 'analyze_compiler_wrapper']

COMPILER_WRAPPER_CC = 'analyze-cc'
COMPILER_WRAPPER_CXX = 'analyze-c++'
ENVIRONMENT_KEY = 'ANALYZE_BUILD'

CTU_FUNCTION_MAP_FILENAME = 'externalFnMap.txt'
CTU_TEMP_FNMAP_FOLDER = 'tmpExternalFnMaps'


@command_entry_point
def scan_build():
    # type: () -> int
    """ Entry point for scan-build command. """

    args = parse_args_for_scan_build()
    # will re-assign the report directory as new output
    with report_directory(args.output, args.keep_empty) as args.output:
        # run against a build command. there are cases, when analyzer run
        # is not required. but we need to set up everything for the
        # wrappers, because 'configure' needs to capture the CC/CXX values
        # for the Makefile.
        if args.intercept_first:
            # run build command with intercept module
            exit_code, compilations = capture(args)
            if need_analyzer(args.build):
                # run the analyzer against the captured commands
                run_analyzer_with_ctu(compilations, args)
        else:
            # run build command and analyzer with compiler wrappers
            environment = setup_environment(args)
            exit_code = run_build(args.build, env=environment)
        # cover report generation and bug counting
        number_of_bugs = document(args)
        # set exit status as it was requested
        return number_of_bugs if args.status_bugs else exit_code


@command_entry_point
def analyze_build():
    # type: () -> int
    """ Entry point for analyze-build command. """

    args = parse_args_for_analyze_build()
    # will re-assign the report directory as new output
    with report_directory(args.output, args.keep_empty) as args.output:
        # run the analyzer against a compilation db
        compilations = CompilationDatabase.load(args.cdb)
        run_analyzer_with_ctu(compilations, args)
        # cover report generation and bug counting
        number_of_bugs = document(args)
        # set exit status as it was requested
        return number_of_bugs if args.status_bugs else 0


def need_analyzer(args):
    # type: (str) -> bool
    """ Check the intent of the build command.

    When static analyzer run against project configure step, it should be
    silent and no need to run the analyzer or generate report.

    To run `scan-build` against the configure step might be necessary,
    when compiler wrappers are used. That's the moment when build setup
    check the compiler and capture the location for the build process. """

    return len(args) > 0 and not re.search('configure|autogen', args[0])


def prefix_with(constant, pieces):
    """ From a sequence create another sequence where every second element
    is from the original sequence and the odd elements are the prefix.

    eg.: prefix_with(0, [1,2,3]) creates [0, 1, 0, 2, 0, 3] """

    return [elem for piece in pieces for elem in [constant, piece]]


def get_ctu_config(args):
    """ CTU configuration is created from the chosen phases and dir """

    return (
        CtuConfig(collect=args.ctu_phases.collect,
                  analyze=args.ctu_phases.analyze,
                  dir=args.ctu_dir,
                  func_map_cmd=args.func_map_cmd)
        if hasattr(args, 'ctu_phases') and hasattr(args.ctu_phases, 'dir')
        else CtuConfig(collect=False, analyze=False, dir='', func_map_cmd=''))


def analyze_parameters(args):
    # type: (argparse.Namespace) -> Dict[str, Any]
    """ Mapping between the command line parameters and the analyzer run
    method. The run method works with a plain dictionary, while the command
    line parameters are in a named tuple.
    The keys are very similar, and some values are preprocessed. """

<<<<<<< HEAD
=======
    def prefix_with(constant, pieces):
        # type: (Any, List[Any]) -> List[Any]
        """ From a sequence create another sequence where every second element
        is from the original sequence and the odd elements are the prefix.

        eg.: prefix_with(0, [1,2,3]) creates [0, 1, 0, 2, 0, 3] """

        return [elem for piece in pieces for elem in [constant, piece]]

>>>>>>> fd5f2caf
    def direct_args(args):
        # type: (argparse.Namespace) -> List[str]
        """ A group of command line arguments can mapped to command
        line arguments of the analyzer. """

        result = []

        if args.store_model:
            result.append('-analyzer-store={0}'.format(args.store_model))
        if args.constraints_model:
            result.append('-analyzer-constraints={0}'.format(
                args.constraints_model))
        if args.internal_stats:
            result.append('-analyzer-stats')
        if args.analyze_headers:
            result.append('-analyzer-opt-analyze-headers')
        if args.stats:
            result.append('-analyzer-checker=debug.Stats')
        if args.maxloop:
            result.extend(['-analyzer-max-loop', str(args.maxloop)])
        if args.output_format:
            result.append('-analyzer-output={0}'.format(args.output_format))
        if args.analyzer_config:
            result.extend(['-analyzer-config', args.analyzer_config])
        if args.verbose >= 4:
            result.append('-analyzer-display-progress')
        if args.plugins:
            result.extend(prefix_with('-load', args.plugins))
        if args.enable_checker:
            checkers = ','.join(args.enable_checker)
            result.extend(['-analyzer-checker', checkers])
        if args.disable_checker:
            checkers = ','.join(args.disable_checker)
            result.extend(['-analyzer-disable-checker', checkers])
        if os.getenv('UBIVIZ'):
            result.append('-analyzer-viz-egraph-ubigraph')

        return prefix_with('-Xclang', result)

    return {
        'clang': args.clang,
        'output_dir': args.output,
        'output_format': args.output_format,
        'output_failures': args.output_failures,
        'direct_args': direct_args(args),
        'force_debug': args.force_debug,
        'excludes': args.excludes,
        'ctu': get_ctu_config(args)
    }


def create_global_ctu_function_map(func_map_lines):
    """ Takes iterator of individual function maps and creates a global map
    keeping only unique names. We leave conflicting names out of CTU.
    A function map contains the id of a function (mangled name) and the
    originating source (the corresponding AST file) name."""

    mangled_to_asts = {}

    for line in func_map_lines:
        mangled_name, ast_file = line.strip().split(' ', 1)
        # We collect all occurences of a function name into a list
        if mangled_name not in mangled_to_asts:
            mangled_to_asts[mangled_name] = {ast_file}
        else:
            mangled_to_asts[mangled_name].add(ast_file)

    mangled_ast_pairs = []

    for mangled_name, ast_files in mangled_to_asts.items():
        if len(ast_files) == 1:
            mangled_ast_pairs.append((mangled_name, ast_files.pop()))

    return mangled_ast_pairs


def merge_ctu_func_maps(ctudir):
    """ Merge individual function maps into a global one.

    As the collect phase runs parallel on multiple threads, all compilation
    units are separately mapped into a temporary file in CTU_TEMP_FNMAP_FOLDER.
    These function maps contain the mangled names of functions and the source
    (AST generated from the source) which had them.
    These files should be merged at the end into a global map file:
    CTU_FUNCTION_MAP_FILENAME."""

    def generate_func_map_lines(fnmap_dir):
        """ Iterate over all lines of input files in random order. """

        files = glob.glob(os.path.join(fnmap_dir, '*'))
        for filename in files:
            with open(filename, 'r') as in_file:
                for line in in_file:
                    yield line

    def write_global_map(ctudir, mangled_ast_pairs):
        """ Write (mangled function name, ast file) pairs into final file. """

        extern_fns_map_file = os.path.join(ctudir, CTU_FUNCTION_MAP_FILENAME)
        with open(extern_fns_map_file, 'w') as out_file:
            for mangled_name, ast_file in mangled_ast_pairs:
                out_file.write('%s %s\n' % (mangled_name, ast_file))

    fnmap_dir = os.path.join(ctudir, CTU_TEMP_FNMAP_FOLDER)

    func_map_lines = generate_func_map_lines(fnmap_dir)
    mangled_ast_pairs = create_global_ctu_function_map(func_map_lines)
    write_global_map(ctudir, mangled_ast_pairs)

    # Remove all temporary files
    shutil.rmtree(fnmap_dir, ignore_errors=True)


def run_analyzer_parallel(compilations, args):
    # type: (Iterable[Compilation], argparse.Namespace) -> None
    """ Runs the analyzer against the given compilations. """

    logging.debug('run analyzer against compilation database')
    consts = analyze_parameters(args)
    parameters = (dict(compilation.as_dict(), **consts)
                  for compilation in compilations)
    # when verbose output requested execute sequentially
    pool = multiprocessing.Pool(1 if args.verbose > 2 else None)
    for current in pool.imap_unordered(run, parameters):
        logging_analyzer_output(current)
    pool.close()
    pool.join()


def run_analyzer_with_ctu(compilations, args):
    """ Governs multiple runs in CTU mode or runs once in normal mode. """

    ctu_config = get_ctu_config(args)
    if ctu_config.collect:
        shutil.rmtree(ctu_config.dir, ignore_errors=True)
        os.makedirs(os.path.join(ctu_config.dir, CTU_TEMP_FNMAP_FOLDER))
    if ctu_config.collect and ctu_config.analyze:
        # compilations is a generator but we want to do 2 CTU rounds
        compilation_list = list(compilations)
        # CTU strings are coming from args.ctu_dir and func_map_cmd,
        # so we can leave it empty
        args.ctu_phases = CtuConfig(collect=True, analyze=False,
                                    dir='', func_map_cmd='')
        run_analyzer_parallel(compilation_list, args)
        merge_ctu_func_maps(ctu_config.dir)
        args.ctu_phases = CtuConfig(collect=False, analyze=True,
                                    dir='', func_map_cmd='')
        run_analyzer_parallel(compilation_list, args)
        shutil.rmtree(ctu_config.dir, ignore_errors=True)
    else:
        run_analyzer_parallel(compilations, args)
        if ctu_config.collect:
            merge_ctu_func_maps(ctu_config.dir)


def setup_environment(args):
    # type: (argparse.Namespace) -> Dict[str, str]
    """ Set up environment for build command to interpose compiler wrapper. """

    environment = dict(os.environ)
    # to run compiler wrappers
    environment.update(wrapper_environment(args))
    environment.update({
        'CC': COMPILER_WRAPPER_CC,
        'CXX': COMPILER_WRAPPER_CXX
    })
    # pass the relevant parameters to run the analyzer with condition.
    # the presence of the environment value will control the run.
    if need_analyzer(args.build):
        environment.update({
            ENVIRONMENT_KEY: json.dumps(analyze_parameters(args))
        })
    else:
        logging.debug('wrapper should not run analyzer')
    return environment


@command_entry_point
@wrapper_entry_point
def analyze_compiler_wrapper(result, execution):
    # type: (int, Execution) -> None
    """ Entry point for `analyze-cc` and `analyze-c++` compiler wrappers. """

    # don't run analyzer when compilation fails. or when it's not requested.
    if result or not os.getenv(ENVIRONMENT_KEY):
        return
    # collect the needed parameters from environment
    parameters = json.loads(os.environ[ENVIRONMENT_KEY])
    # don't run analyzer when the command is not a compilation.
    # (filtering non compilations is done by the generator.)
    for compilation in Compilation.iter_from_execution(execution):
        current = dict(compilation.as_dict(), **parameters)
        logging_analyzer_output(run(current))


@contextlib.contextmanager
def report_directory(hint, keep):
    # type: (str, bool) -> Generator[str, None, None]
    """ Responsible for the report directory.

    hint -- could specify the parent directory of the output directory.
    keep -- a boolean value to keep or delete the empty report directory. """

    stamp_format = 'scan-build-%Y-%m-%d-%H-%M-%S-%f-'
    stamp = datetime.datetime.now().strftime(stamp_format)
    parent_dir = os.path.abspath(hint)
    if not os.path.exists(parent_dir):
        os.makedirs(parent_dir)
    name = tempfile.mkdtemp(prefix=stamp, dir=parent_dir)

    logging.info('Report directory created: %s', name)

    try:
        yield name
    finally:
        if os.listdir(name):
            msg = "Run 'scan-view %s' to examine bug reports."
            keep = True
        else:
            if keep:
                msg = "Report directory '%s' contains no report, but kept."
            else:
                msg = "Removing directory '%s' because it contains no report."
        logging.warning(msg, name)

        if not keep:
            os.rmdir(name)


def require(required):
    """ Decorator for checking the required values in state.

    It checks the required attributes in the passed state and stop when
    any of those is missing. """

    def decorator(method):
        @functools.wraps(method)
        def wrapper(*args, **kwargs):
            for key in required:
                assert key in args[0], '{} is missing'.format(key)

            return method(*args, **kwargs)

        return wrapper

    return decorator


@require(['flags',  # entry from compilation
          'compiler',  # entry from compilation
          'directory',  # entry from compilation
          'source',  # entry from compilation
          'clang',  # clang executable name (and path)
          'direct_args',  # arguments from command line
          'excludes',  # list of directories
          'force_debug',  # kill non debug macros
          'output_dir',  # where generated report files shall go
          'output_format',  # it's 'plist', 'html', both or plist-multi-file
          'output_failures',  # generate crash reports or not
          'ctu'])  # ctu control options
def run(opts):
    # type: (Dict[str, Any]) -> Dict[str, Any]
    """ Entry point to run (or not) static analyzer against a single entry
    of the compilation database.

    This complex task is decomposed into smaller methods which are calling
    each other in chain. If the analysis is not possible the given method
    just return and break the chain.

    The passed parameter is a python dictionary. Each method first check
    that the needed parameters received. (This is done by the 'require'
    decorator. It's like an 'assert' to check the contract between the
    caller and the called method.) """

    command = [opts['compiler'], '-c'] + opts['flags'] + [opts['source']]
    logging.debug("Run analyzer against '%s'", command)
    return exclude(opts)


def logging_analyzer_output(opts):
    # type: (Dict[str, Any]) -> None
    """ Display error message from analyzer. """

    if opts and 'error_output' in opts:
        for line in opts['error_output']:
            logging.info(line)


@require(['clang', 'directory', 'flags', 'source', 'output_dir', 'language',
          'error_output', 'exit_code'])
def report_failure(opts):
    # type: (Dict[str, Any]) -> None
    """ Create report when analyzer failed.

    The major report is the preprocessor output. The output filename generated
    randomly. The compiler output also captured into '.stderr.txt' file.
    And some more execution context also saved into '.info.txt' file. """

    def extension():
        # type: () -> str
        """ Generate preprocessor file extension. """

        mapping = {'objective-c++': '.mii', 'objective-c': '.mi', 'c++': '.ii'}
        return mapping.get(opts['language'], '.i')

    def destination():
        # type: () -> str
        """ Creates failures directory if not exits yet. """

        failures_dir = os.path.join(opts['output_dir'], 'failures')
        if not os.path.isdir(failures_dir):
            os.makedirs(failures_dir)
        return failures_dir

    # Classify error type: when Clang terminated by a signal it's a 'Crash'.
    # (python subprocess Popen.returncode is negative when child terminated
    # by signal.) Everything else is 'Other Error'.
    error = 'crash' if opts['exit_code'] < 0 else 'other_error'
    # Create preprocessor output file name. (This is blindly following the
    # Perl implementation.)
    (fd, name) = tempfile.mkstemp(suffix=extension(),
                                  prefix='clang_' + error + '_',
                                  dir=destination())
    os.close(fd)
    # Execute Clang again, but run the syntax check only.
    try:
        cwd = opts['directory']
        cmd = get_arguments([opts['clang'], '-fsyntax-only', '-E'] +
                            opts['flags'] + [opts['source'], '-o', name], cwd)
        run_command(cmd, cwd=cwd)
        # write general information about the crash
        with open(name + '.info.txt', 'w') as handle:
            handle.write(opts['source'] + os.linesep)
            handle.write(error.title().replace('_', ' ') + os.linesep)
            handle.write(' '.join(cmd) + os.linesep)
            handle.write(' '.join(platform.uname()) + os.linesep)
            handle.write(get_version(opts['clang']))
            handle.close()
        # write the captured output too
        with open(name + '.stderr.txt', 'w') as handle:
            for line in opts['error_output']:
                handle.write(line)
            handle.close()
    except (OSError, subprocess.CalledProcessError):
        logging.warning('failed to report failure', exc_info=True)


@require(['clang', 'directory', 'flags', 'direct_args', 'source', 'output_dir',
          'output_format'])
def run_analyzer(opts, continuation=report_failure):
    # type: (...) -> Dict[str, Any]
    """ It assembles the analysis command line and executes it. Capture the
    output of the analysis and returns with it. If failure reports are
    requested, it calls the continuation to generate it. """

    def target():
        # type: () -> str
        """ Creates output file name for reports. """
<<<<<<< HEAD
        if opts['output_format'] in {
                'plist',
                'plist-html',
                'plist-multi-file'}:
=======
        if opts['output_format'].startswith('plist'):
>>>>>>> fd5f2caf
            (handle, name) = tempfile.mkstemp(prefix='report-',
                                              suffix='.plist',
                                              dir=opts['output_dir'])
            os.close(handle)
            return name
        return opts['output_dir']

    try:
        cwd = opts['directory']
        cmd = get_arguments([opts['clang'], '--analyze'] +
                            opts['direct_args'] + opts['flags'] +
                            [opts['source'], '-o', target()],
                            cwd)
        output = run_command(cmd, cwd=cwd)
        return {'error_output': output, 'exit_code': 0}
    except OSError:
        message = 'failed to execute "{0}"'.format(opts['clang'])
        return {'error_output': message, 'exit_code': 127}
    except subprocess.CalledProcessError as ex:
        logging.warning('analysis failed: %s', exc_info=True)
        result = {'error_output': ex.output, 'exit_code': ex.returncode}
        if opts.get('output_failures', False):
            opts.update(result)
            continuation(opts)
        return result


def func_map_list_src_to_ast(func_src_list, triple_arch):
    """ Turns textual function map list with source files into a
    function map list with ast files. """

    func_ast_list = []
    for fn_src_txt in func_src_list:
        dpos = fn_src_txt.find(" ")
        mangled_name = fn_src_txt[0:dpos]
        path = fn_src_txt[dpos + 1:]
        # Normalize path on windows as well
        path = os.path.splitdrive(path)[1]
        # Make relative path out of absolute
        path = path[1:] if path[0] == os.sep else path
        ast_path = os.path.join("ast", triple_arch, path + ".ast")
        func_ast_list.append(mangled_name + "@" + triple_arch + " " + ast_path)
    return func_ast_list


@require(['clang', 'directory', 'flags', 'direct_args', 'source', 'ctu'])
def ctu_collect_phase(opts):
    """ Preprocess source by generating all data needed by CTU analysis. """

    def generate_ast(triple_arch):
        """ Generates ASTs for the current compilation command. """

        args = opts['direct_args'] + opts['flags']
        ast_joined_path = os.path.join(opts['ctu'].dir, 'ast', triple_arch,
                                       os.path.realpath(opts['source'])[1:] +
                                       '.ast')
        ast_path = os.path.abspath(ast_joined_path)
        ast_dir = os.path.dirname(ast_path)
        if not os.path.isdir(ast_dir):
            os.makedirs(ast_dir)
        ast_command = [opts['clang'], '-emit-ast']
        ast_command.extend(args)
        ast_command.append('-w')
        ast_command.append(opts['source'])
        ast_command.append('-o')
        ast_command.append(ast_path)
        logging.debug("Generating AST using '%s'", ast_command)
        run_command(ast_command, cwd=opts['directory'])

    def map_functions(triple_arch):
        """ Generate function map file for the current source. """

        args = opts['direct_args'] + opts['flags']
        funcmap_command = [opts['ctu'].func_map_cmd]
        funcmap_command.append(opts['source'])
        funcmap_command.append('--')
        funcmap_command.extend(args)
        logging.debug("Generating function map using '%s'", funcmap_command)
        func_src_list = run_command(funcmap_command, cwd=opts['directory'])
        func_ast_list = func_map_list_src_to_ast(func_src_list, triple_arch)
        extern_fns_map_folder = os.path.join(opts['ctu'].dir,
                                             CTU_TEMP_FNMAP_FOLDER)
        if func_ast_list:
            with tempfile.NamedTemporaryFile(mode='w',
                                             dir=extern_fns_map_folder,
                                             delete=False) as out_file:
                out_file.write("\n".join(func_ast_list) + "\n")

    cwd = opts['directory']
    cmd = [opts['clang'], '--analyze'] + opts['direct_args'] + opts['flags'] \
        + [opts['source']]
    triple_arch = get_triple_arch(cmd, cwd)
    generate_ast(triple_arch)
    map_functions(triple_arch)


@require(['ctu'])
def dispatch_ctu(opts, continuation=run_analyzer):
    """ Execute only one phase of 2 phases of CTU if needed. """

    ctu_config = opts['ctu']
    # Recover namedtuple from json when coming from analyze_cc
    if not hasattr(ctu_config, 'collect'):
        ctu_config = CtuConfig(collect=ctu_config[0],
                               analyze=ctu_config[1],
                               dir=ctu_config[2],
                               func_map_cmd=ctu_config[3])
    opts['ctu'] = ctu_config

    if ctu_config.collect or ctu_config.analyze:
        assert ctu_config.collect != ctu_config.analyze
        if ctu_config.collect:
            return ctu_collect_phase(opts)
        if ctu_config.analyze:
            ctu_options = ['ctu-dir=' + ctu_config.dir,
                           'reanalyze-ctu-visited=true']
            analyzer_options = prefix_with('-analyzer-config', ctu_options)
            direct_options = prefix_with('-Xanalyzer', analyzer_options)
            opts['direct_args'].extend(direct_options)

    return continuation(opts)


@require(['flags', 'force_debug'])
<<<<<<< HEAD
def filter_debug_flags(opts, continuation=dispatch_ctu):
=======
def filter_debug_flags(opts, continuation=run_analyzer):
    # type: (...) -> Dict[str, Any]
>>>>>>> fd5f2caf
    """ Filter out nondebug macros when requested. """

    if opts.pop('force_debug'):
        # lazy implementation just append an undefine macro at the end
        opts.update({'flags': opts['flags'] + ['-UNDEBUG']})

    return continuation(opts)


@require(['language', 'compiler', 'source', 'flags'])
def language_check(opts, continuation=filter_debug_flags):
    # type: (...) -> Dict[str, Any]
    """ Find out the language from command line parameters or file name
    extension. The decision also influenced by the compiler invocation. """

    accepted = frozenset({
        'c', 'c++', 'objective-c', 'objective-c++', 'c-cpp-output',
        'c++-cpp-output', 'objective-c-cpp-output'
    })

    # language can be given as a parameter...
    language = opts.pop('language')
    compiler = opts.pop('compiler')
    # ... or find out from source file extension
    if language is None and compiler is not None:
        language = classify_source(opts['source'], compiler == 'c')

    if language is None:
        logging.debug('skip analysis, language not known')
        return dict()
    elif language not in accepted:
        logging.debug('skip analysis, language not supported')
        return dict()

    logging.debug('analysis, language: %s', language)
    opts.update({'language': language,
                 'flags': ['-x', language] + opts['flags']})
    return continuation(opts)


@require(['arch_list', 'flags'])
def arch_check(opts, continuation=language_check):
    # type: (...) -> Dict[str, Any]
    """ Do run analyzer through one of the given architectures. """

    disabled = frozenset({'ppc', 'ppc64'})

    received_list = opts.pop('arch_list')
    if received_list:
        # filter out disabled architectures and -arch switches
        filtered_list = [a for a in received_list if a not in disabled]
        if filtered_list:
            # There should be only one arch given (or the same multiple
            # times). If there are multiple arch are given and are not
            # the same, those should not change the pre-processing step.
            # But that's the only pass we have before run the analyzer.
            current = filtered_list.pop()
            logging.debug('analysis, on arch: %s', current)

            opts.update({'flags': ['-arch', current] + opts['flags']})
            return continuation(opts)
        logging.debug('skip analysis, found not supported arch')
        return dict()
    logging.debug('analysis, on default arch')
    return continuation(opts)


# To have good results from static analyzer certain compiler options shall be
# omitted. The compiler flag filtering only affects the static analyzer run.
#
# Keys are the option name, value number of options to skip
IGNORED_FLAGS = {
    '-c': 0,  # compile option will be overwritten
    '-fsyntax-only': 0,  # static analyzer option will be overwritten
    '-o': 1,  # will set up own output file
    # flags below are inherited from the perl implementation.
    '-g': 0,
    '-save-temps': 0,
    '-install_name': 1,
    '-exported_symbols_list': 1,
    '-current_version': 1,
    '-compatibility_version': 1,
    '-init': 1,
    '-e': 1,
    '-seg1addr': 1,
    '-bundle_loader': 1,
    '-multiply_defined': 1,
    '-sectorder': 3,
    '--param': 1,
    '--serialize-diagnostics': 1
}  # type: Dict[str, int]


@require(['flags'])
def classify_parameters(opts, continuation=arch_check):
    # type: (...) -> Dict[str, Any]
    """ Prepare compiler flags (filters some and add others) and take out
    language (-x) and architecture (-arch) flags for future processing. """

    # the result of the method
    result = {
        'flags': [],  # the filtered compiler flags
        'arch_list': [],  # list of architecture flags
        'language': None,  # compilation language, None, if not specified
    }  # type: Dict[str, Any]

    # iterate on the compile options
    args = iter(opts['flags'])
    for arg in args:
        # take arch flags into a separate basket
        if arg == '-arch':
            result['arch_list'].append(next(args))
        # take language
        elif arg == '-x':
            result['language'] = next(args)
        # ignore some flags
        elif arg in IGNORED_FLAGS:
            count = IGNORED_FLAGS[arg]
            for _ in range(count):
                next(args)
        # we don't care about extra warnings, but we should suppress ones
        # that we don't want to see.
        elif re.match(r'^-W.+', arg) and not re.match(r'^-Wno-.+', arg):
            pass
        # and consider everything else as compilation flag.
        else:
            result['flags'].append(arg)

    opts.update(result)
    return continuation(opts)


@require(['source', 'excludes'])
def exclude(opts, continuation=classify_parameters):
    # type: (...) -> Dict[str, Any]
    """ Analysis might be skipped, when one of the requested excluded
    directory contains the file. """

    def contains(directory, entry):
        # type: (str, str) -> bool
        """ Check is directory contains the given file. """

        # When a directory contains a file, then the relative path to the
        # file from that directory does not start with a parent dir prefix.
        relative = os.path.relpath(entry, directory).split(os.sep)
        return len(relative) > 0 and relative[0] != os.pardir

    if any(contains(dir, opts['source']) for dir in opts['excludes']):
        logging.debug('skip analysis, file requested to exclude')
        return dict()
    return continuation(opts)<|MERGE_RESOLUTION|>--- conflicted
+++ resolved
@@ -23,13 +23,10 @@
 import platform
 import contextlib
 import datetime
-<<<<<<< HEAD
 import shutil
 import glob
-=======
 import argparse  # noqa: ignore=F401
 from typing import Any, Dict, List, Callable, Iterable, Generator  # noqa: ignore=F401
->>>>>>> fd5f2caf
 
 from libscanbuild import command_entry_point, wrapper_entry_point, \
     wrapper_environment, run_build, run_command, CtuConfig
@@ -39,12 +36,8 @@
 from libscanbuild.report import document
 from libscanbuild.compilation import Compilation, classify_source, \
     CompilationDatabase
-<<<<<<< HEAD
 from libscanbuild.clang import get_version, get_arguments, get_triple_arch
-=======
-from libscanbuild.clang import get_version, get_arguments
 from libscanbuild import Execution  # noqa: ignore=F401
->>>>>>> fd5f2caf
 
 __all__ = ['scan_build', 'analyze_build', 'analyze_compiler_wrapper']
 
@@ -116,6 +109,7 @@
 
 
 def prefix_with(constant, pieces):
+    # type: (Any, List[Any]) -> List[Any]
     """ From a sequence create another sequence where every second element
     is from the original sequence and the odd elements are the prefix.
 
@@ -143,18 +137,6 @@
     line parameters are in a named tuple.
     The keys are very similar, and some values are preprocessed. """
 
-<<<<<<< HEAD
-=======
-    def prefix_with(constant, pieces):
-        # type: (Any, List[Any]) -> List[Any]
-        """ From a sequence create another sequence where every second element
-        is from the original sequence and the odd elements are the prefix.
-
-        eg.: prefix_with(0, [1,2,3]) creates [0, 1, 0, 2, 0, 3] """
-
-        return [elem for piece in pieces for elem in [constant, piece]]
-
->>>>>>> fd5f2caf
     def direct_args(args):
         # type: (argparse.Namespace) -> List[str]
         """ A group of command line arguments can mapped to command
@@ -513,14 +495,7 @@
     def target():
         # type: () -> str
         """ Creates output file name for reports. """
-<<<<<<< HEAD
-        if opts['output_format'] in {
-                'plist',
-                'plist-html',
-                'plist-multi-file'}:
-=======
         if opts['output_format'].startswith('plist'):
->>>>>>> fd5f2caf
             (handle, name) = tempfile.mkstemp(prefix='report-',
                                               suffix='.plist',
                                               dir=opts['output_dir'])
@@ -645,12 +620,8 @@
 
 
 @require(['flags', 'force_debug'])
-<<<<<<< HEAD
 def filter_debug_flags(opts, continuation=dispatch_ctu):
-=======
-def filter_debug_flags(opts, continuation=run_analyzer):
     # type: (...) -> Dict[str, Any]
->>>>>>> fd5f2caf
     """ Filter out nondebug macros when requested. """
 
     if opts.pop('force_debug'):
