# -*- coding: utf-8 -*-
#                     The LLVM Compiler Infrastructure
#
# This file is distributed under the University of Illinois Open Source
# License. See LICENSE.TXT for details.
""" This module implements the 'scan-build' command API.

To run the static analyzer against a build is done in multiple steps:

 -- Intercept: capture the compilation command during the build,
 -- Analyze:   run the analyzer against the captured commands,
 -- Report:    create a cover report from the analyzer outputs.  """

import re
import os
import os.path
import json
import logging
import multiprocessing
import tempfile
import functools
import subprocess
import platform
import contextlib
import datetime
import shutil
import glob

from libscanbuild import command_entry_point, wrapper_entry_point, \
    wrapper_environment, run_build, run_command
from libscanbuild.arguments import parse_args_for_scan_build, \
    parse_args_for_analyze_build
from libscanbuild.intercept import capture
from libscanbuild.report import document
from libscanbuild.compilation import Compilation, classify_source, \
    CompilationDatabase
from libscanbuild.clang import get_version, get_arguments

__all__ = ['scan_build', 'analyze_build', 'analyze_compiler_wrapper']

COMPILER_WRAPPER_CC = 'analyze-cc'
COMPILER_WRAPPER_CXX = 'analyze-c++'
ENVIRONMENT_KEY = 'ANALYZE_BUILD'

CTU_FUNCTION_MAP_FILENAME = 'externalFnMap.txt'
CTU_TEMP_FNMAP_FOLDER = 'tmpExternalFnMaps'


@command_entry_point
def scan_build():
    """ Entry point for scan-build command. """

    args = parse_args_for_scan_build()
    # will re-assign the report directory as new output
    with report_directory(args.output, args.keep_empty) as args.output:
        # run against a build command. there are cases, when analyzer run
        # is not required. but we need to set up everything for the
        # wrappers, because 'configure' needs to capture the CC/CXX values
        # for the Makefile.
        if args.intercept_first:
            # run build command with intercept module
            exit_code, compilations = capture(args)
            if need_analyzer(args.build):
                # run the analyzer against the captured commands
                run_analyzer_parallel(compilations, args)
        else:
            # run build command and analyzer with compiler wrappers
            environment = setup_environment(args)
            exit_code = run_build(args.build, env=environment)
        # cover report generation and bug counting
        number_of_bugs = document(args)
        # set exit status as it was requested
        return number_of_bugs if args.status_bugs else exit_code


@command_entry_point
def analyze_build():
    """ Entry point for analyze-build command. """

    args = parse_args_for_analyze_build()
    # will re-assign the report directory as new output
    with report_directory(args.output, args.keep_empty) as args.output:
        # run the analyzer against a compilation db
        compilations = CompilationDatabase.load(args.cdb)
        run_analyzer_parallel(compilations, args)
        # cover report generation and bug counting
        number_of_bugs = document(args)
        # set exit status as it was requested
        return number_of_bugs if args.status_bugs else 0


def need_analyzer(args):
    """ Check the intent of the build command.

    When static analyzer run against project configure step, it should be
    silent and no need to run the analyzer or generate report.

    To run `scan-build` against the configure step might be necessary,
    when compiler wrappers are used. That's the moment when build setup
    check the compiler and capture the location for the build process. """

    return len(args) and not re.search('configure|autogen', args[0])


def prefix_with(constant, pieces):
    """ From a sequence create another sequence where every second element
    is from the original sequence and the odd elements are the prefix.

    eg.: prefix_with(0, [1,2,3]) creates [0, 1, 0, 2, 0, 3] """

    return [elem for piece in pieces for elem in [constant, piece]]


def analyze_parameters(args):
    """ Mapping between the command line parameters and the analyzer run
    method. The run method works with a plain dictionary, while the command
    line parameters are in a named tuple.
    The keys are very similar, and some values are preprocessed. """

    def direct_args(args):
        """ A group of command line arguments can mapped to command
        line arguments of the analyzer. """

        result = []

        if args.store_model:
            result.append('-analyzer-store={0}'.format(args.store_model))
        if args.constraints_model:
            result.append('-analyzer-constraints={0}'.format(
                args.constraints_model))
        if args.internal_stats:
            result.append('-analyzer-stats')
        if args.analyze_headers:
            result.append('-analyzer-opt-analyze-headers')
        if args.stats:
            result.append('-analyzer-checker=debug.Stats')
        if args.maxloop:
            result.extend(['-analyzer-max-loop', str(args.maxloop)])
        if args.output_format:
            result.append('-analyzer-output={0}'.format(args.output_format))
        if args.analyzer_config:
            result.append(args.analyzer_config)
        if args.verbose >= 4:
            result.append('-analyzer-display-progress')
        if args.plugins:
            result.extend(prefix_with('-load', args.plugins))
        if args.enable_checker:
            checkers = ','.join(args.enable_checker)
            result.extend(['-analyzer-checker', checkers])
        if args.disable_checker:
            checkers = ','.join(args.disable_checker)
            result.extend(['-analyzer-disable-checker', checkers])
        if os.getenv('UBIVIZ'):
            result.append('-analyzer-viz-egraph-ubigraph')

        return prefix_with('-Xclang', result)

    return {
        'clang': args.clang,
        'output_dir': args.output,
        'output_format': args.output_format,
        'output_failures': args.output_failures,
        'direct_args': direct_args(args),
        'force_debug': args.force_debug,
        'excludes': args.excludes,
        'ctu_collect':
            args.ctu_collect if hasattr(args, 'ctu_collect') else False,
        'ctu_analyze':
            args.ctu_analyze if hasattr(args, 'ctu_analyze') else False,
        'ctu_dir':
            os.path.abspath(args.ctu_dir) if hasattr(args, 'ctu_dir') else ''
    }


def merge_ctu_func_maps(ctudir):
    """ Merge individual function maps into a global one. """

    fnmap_dir = os.path.join(ctudir, CTU_TEMP_FNMAP_FOLDER)
    files = glob.glob(os.path.join(fnmap_dir, '*'))
    extern_fns_map_file = os.path.join(ctudir, CTU_FUNCTION_MAP_FILENAME)
    mangled_to_asts = {}
    for filename in files:
        with open(filename, 'rb') as in_file:
            for line in in_file:
                mangled_name, ast_file = line.strip().split(' ', 1)
                if mangled_name not in mangled_to_asts:
                    mangled_to_asts[mangled_name] = {ast_file}
                else:
                    mangled_to_asts[mangled_name].add(ast_file)
    with open(extern_fns_map_file, 'wb') as out_file:
        for mangled_name, ast_files in mangled_to_asts.iteritems():
            if len(ast_files) == 1:
                out_file.write('%s %s\n' % (mangled_name, ast_files.pop()))
    shutil.rmtree(fnmap_dir, ignore_errors=True)


def run_analyzer_parallel(compilations, args):
    """ Runs the analyzer against the given compilations. """

    def run_parallel_with_consts(compilations, consts):
        """ Run one phase of an analyzer run. """

        parameters = (dict(compilation.as_dict(), **consts)
                      for compilation in compilations)
        # when verbose output requested execute sequentially
        pool = multiprocessing.Pool(1 if args.verbose > 2 else None)
        for current in pool.imap_unordered(run, parameters):
            logging_analyzer_output(current)
        pool.close()
        pool.join()

    logging.debug('run analyzer against compilation database')
    consts = analyze_parameters(args)
    if consts['ctu_collect']:
        shutil.rmtree(consts['ctu_dir'], ignore_errors=True)
        os.makedirs(os.path.join(consts['ctu_dir'], CTU_TEMP_FNMAP_FOLDER))
    if consts['ctu_collect'] and consts['ctu_analyze']:
        compilation_list = list(compilations)
        consts['ctu_analyze'] = False
        run_parallel_with_consts(compilation_list, consts)
        merge_ctu_func_maps(consts['ctu_dir'])
        consts['ctu_collect'] = False
        consts['ctu_analyze'] = True
        run_parallel_with_consts(compilation_list, consts)
        shutil.rmtree(consts['ctu_dir'], ignore_errors=True)
    else:
        run_parallel_with_consts(compilations, consts)
    if consts['ctu_collect']:
        merge_ctu_func_maps(consts['ctu_dir'])


def setup_environment(args):
    """ Set up environment for build command to interpose compiler wrapper. """

    environment = dict(os.environ)
    # to run compiler wrappers
    environment.update(wrapper_environment(args))
    environment.update({
        'CC': COMPILER_WRAPPER_CC,
        'CXX': COMPILER_WRAPPER_CXX
    })
    # pass the relevant parameters to run the analyzer with condition.
    # the presence of the environment value will control the run.
    if need_analyzer(args.build):
        environment.update({
            ENVIRONMENT_KEY: json.dumps(analyze_parameters(args))
        })
    else:
        logging.debug('wrapper should not run analyzer')
    return environment


@command_entry_point
@wrapper_entry_point
def analyze_compiler_wrapper(result, execution):
    """ Entry point for `analyze-cc` and `analyze-c++` compiler wrappers. """

    # don't run analyzer when compilation fails. or when it's not requested.
    if result or not os.getenv(ENVIRONMENT_KEY):
        return
    # collect the needed parameters from environment
    parameters = json.loads(os.environ[ENVIRONMENT_KEY])
    # don't run analyzer when the command is not a compilation.
    # (filtering non compilations is done by the generator.)
    for compilation in Compilation.iter_from_execution(execution):
        current = dict(compilation.as_dict(), **parameters)
        logging_analyzer_output(run(current))


@contextlib.contextmanager
def report_directory(hint, keep):
    """ Responsible for the report directory.

    hint -- could specify the parent directory of the output directory.
    keep -- a boolean value to keep or delete the empty report directory. """

    stamp_format = 'scan-build-%Y-%m-%d-%H-%M-%S-%f-'
    stamp = datetime.datetime.now().strftime(stamp_format)
    parent_dir = os.path.abspath(hint)
    if not os.path.exists(parent_dir):
        os.makedirs(parent_dir)
    name = tempfile.mkdtemp(prefix=stamp, dir=parent_dir)

    logging.info('Report directory created: %s', name)

    try:
        yield name
    finally:
        if os.listdir(name):
            msg = "Run 'scan-view %s' to examine bug reports."
            keep = True
        else:
            if keep:
                msg = "Report directory '%s' contains no report, but kept."
            else:
                msg = "Removing directory '%s' because it contains no report."
        logging.warning(msg, name)

        if not keep:
            os.rmdir(name)


def require(required):
    """ Decorator for checking the required values in state.

    It checks the required attributes in the passed state and stop when
    any of those is missing. """

    def decorator(method):
        @functools.wraps(method)
        def wrapper(*args, **kwargs):
            for key in required:
                assert key in args[0], '{} is missing'.format(key)

            return method(*args, **kwargs)

        return wrapper

    return decorator


@require(['flags',  # entry from compilation
          'compiler',  # entry from compilation
          'directory',  # entry from compilation
          'source',  # entry from compilation
          'clang',  # clang executable name (and path)
          'direct_args',  # arguments from command line
          'excludes',  # list of directories
          'force_debug',  # kill non debug macros
          'output_dir',  # where generated report files shall go
<<<<<<< HEAD
          'output_format',  # it's 'plist', 'html', both or plist-multi-file
          'output_failures',  # generate crash reports or not
          'ctu_collect', 'ctu_analyze', 'ctu_dir'])  # ctu control options
=======
          'output_format',  # it's 'plist', 'html', 'plist-html',
                            # 'text' or 'plist-multi-file'
          'output_failures'])  # generate crash reports or not
>>>>>>> e58f8fc4
def run(opts):
    """ Entry point to run (or not) static analyzer against a single entry
    of the compilation database.

    This complex task is decomposed into smaller methods which are calling
    each other in chain. If the analysis is not possible the given method
    just return and break the chain.

    The passed parameter is a python dictionary. Each method first check
    that the needed parameters received. (This is done by the 'require'
    decorator. It's like an 'assert' to check the contract between the
    caller and the called method.) """

    command = [opts['compiler'], '-c'] + opts['flags'] + [opts['source']]
    logging.debug("Run analyzer against '%s'", command)
    return exclude(opts)


def logging_analyzer_output(opts):
    """ Display error message from analyzer. """

    if opts and 'error_output' in opts:
        for line in opts['error_output']:
            logging.info(line)


@require(['clang', 'directory', 'flags', 'source', 'output_dir', 'language',
          'error_output', 'exit_code'])
def report_failure(opts):
    """ Create report when analyzer failed.

    The major report is the preprocessor output. The output filename generated
    randomly. The compiler output also captured into '.stderr.txt' file.
    And some more execution context also saved into '.info.txt' file. """

    def extension():
        """ Generate preprocessor file extension. """

        mapping = {'objective-c++': '.mii', 'objective-c': '.mi', 'c++': '.ii'}
        return mapping.get(opts['language'], '.i')

    def destination():
        """ Creates failures directory if not exits yet. """

        failures_dir = os.path.join(opts['output_dir'], 'failures')
        if not os.path.isdir(failures_dir):
            os.makedirs(failures_dir)
        return failures_dir

    # Classify error type: when Clang terminated by a signal it's a 'Crash'.
    # (python subprocess Popen.returncode is negative when child terminated
    # by signal.) Everything else is 'Other Error'.
    error = 'crash' if opts['exit_code'] < 0 else 'other_error'
    # Create preprocessor output file name. (This is blindly following the
    # Perl implementation.)
    (handle, name) = tempfile.mkstemp(suffix=extension(),
                                      prefix='clang_' + error + '_',
                                      dir=destination())
    os.close(handle)
    # Execute Clang again, but run the syntax check only.
    try:
        cwd = opts['directory']
        cmd = get_arguments([opts['clang'], '-fsyntax-only', '-E'] +
                            opts['flags'] + [opts['source'], '-o', name], cwd)
        run_command(cmd, cwd=cwd)
        # write general information about the crash
        with open(name + '.info.txt', 'w') as handle:
            handle.write(opts['source'] + os.linesep)
            handle.write(error.title().replace('_', ' ') + os.linesep)
            handle.write(' '.join(cmd) + os.linesep)
            handle.write(' '.join(platform.uname()) + os.linesep)
            handle.write(get_version(opts['clang']))
            handle.close()
        # write the captured output too
        with open(name + '.stderr.txt', 'w') as handle:
            for line in opts['error_output']:
                handle.write(line)
            handle.close()
    except (OSError, subprocess.CalledProcessError):
        logging.warning('failed to report failure', exc_info=True)


@require(['clang', 'directory', 'flags', 'direct_args', 'source', 'output_dir',
          'output_format'])
def run_analyzer(opts, continuation=report_failure):
    """ It assembles the analysis command line and executes it. Capture the
    output of the analysis and returns with it. If failure reports are
    requested, it calls the continuation to generate it. """

    def target():
        """ Creates output file name for reports. """
<<<<<<< HEAD
        if opts['output_format'] in {'plist',
                                     'plist-html',
                                     'plist-multi-file'}:
=======
        if opts['output_format'] in {
                'plist',
                'plist-html',
                'plist-multi-file'
                }:
>>>>>>> e58f8fc4
            (handle, name) = tempfile.mkstemp(prefix='report-',
                                              suffix='.plist',
                                              dir=opts['output_dir'])
            os.close(handle)
            return name
        return opts['output_dir']

    try:
        cwd = opts['directory']
        cmd = get_arguments([opts['clang'], '--analyze'] +
                            opts['direct_args'] + opts['flags'] +
                            [opts['source'], '-o', target()],
                            cwd)
        output = run_command(cmd, cwd=cwd)
        return {'error_output': output, 'exit_code': 0}
    except OSError:
        message = 'failed to execute "{0}"'.format(opts['clang'])
        return {'error_output': message, 'exit_code': 127}
    except subprocess.CalledProcessError as ex:
        logging.warning('analysis failed: %s', exc_info=True)
        result = {'error_output': ex.output, 'exit_code': ex.returncode}
        if opts.get('output_failures', False):
            opts.update(result)
            continuation(opts)
        return result


@require(['clang', 'directory', 'flags', 'direct_args', 'source', 'ctu_dir'])
def ctu_collect_phase(opts):
    """ Preprocess source by generating all data needed by CTU analysis. """

    def get_triple_arch():
        """Returns the architecture part of the target triple for the current
        compilation command. """

        cwd = opts['directory']
        cmd = get_arguments([opts['clang'], '--analyze'] +
                            opts['direct_args'] + opts['flags'] +
                            [opts['source']],
                            cwd)
        arch = ""
        i = 0
        while i < len(cmd) and cmd[i] != "-triple":
            i += 1
        if i < (len(cmd) - 1):
            arch = cmd[i + 1].split("-")[0]
        return arch

    def generate_ast(triple_arch):
        """ Generates ASTs for the current compilation command. """

        args = opts['direct_args'] + opts['flags']
        ast_joined_path = os.path.join(opts['ctu_dir'], 'ast', triple_arch,
                                       os.path.realpath(opts['source'])[1:] +
                                       '.ast')
        ast_path = os.path.abspath(ast_joined_path)
        try:
            os.makedirs(os.path.dirname(ast_path))
        except OSError:
            if os.path.isdir(os.path.dirname(ast_path)):
                pass
            else:
                raise
        ast_command = [opts['clang'], '-emit-ast']
        ast_command.extend(args)
        ast_command.append('-w')
        ast_command.append(opts['source'])
        ast_command.append('-o')
        ast_command.append(ast_path)
        logging.debug("Generating AST using '%s'", ast_command)
        subprocess.call(ast_command, cwd=opts['directory'], shell=False)

    def map_functions(triple_arch):
        """ Generate function map file for the current source. """

        args = opts['direct_args'] + opts['flags']
        funcmap_command = [os.path.join(os.path.dirname(opts['clang']),
                                        'clang-func-mapping')]
        funcmap_command.append(opts['source'])
        funcmap_command.append('--')
        funcmap_command.extend(args)
        logging.debug("Generating function map using '%s'", funcmap_command)
        fn_out = subprocess.check_output(funcmap_command,
                                         cwd=opts['directory'],
                                         shell=False)
        output = []
        fn_list = fn_out.splitlines()
        for fn_txt in fn_list:
            dpos = fn_txt.find(" ")
            mangled_name = fn_txt[0:dpos]
            path = fn_txt[dpos + 1:]
            ast_path = os.path.join("ast", triple_arch, path[1:] + ".ast")
            output.append(mangled_name + "@" + triple_arch + " " + ast_path)
        extern_fns_map_folder = os.path.join(opts['ctu_dir'],
                                             CTU_TEMP_FNMAP_FOLDER)
        if output:
            with tempfile.NamedTemporaryFile(dir=extern_fns_map_folder,
                                             delete=False) as out_file:
                out_file.write("\n".join(output) + "\n")

    triple_arch = get_triple_arch()
    generate_ast(triple_arch)
    map_functions(triple_arch)


@require(['ctu_collect', 'ctu_analyze', 'ctu_dir'])
def dispatch_ctu(opts, continuation=run_analyzer):
    """ Execute only one phase of 2 phases of CTU if needed. """

    if opts['ctu_collect'] or opts['ctu_analyze']:
        if opts['ctu_collect']:
            return ctu_collect_phase(opts)
        if opts['ctu_analyze']:
            ctu_options = ['ctu-dir=' + opts['ctu_dir'],
                           'reanalyze-ctu-visited=true']
            analyzer_options = prefix_with('-analyzer-config', ctu_options)
            direct_options = prefix_with('-Xanalyzer', analyzer_options)
            opts['direct_args'].extend(direct_options)

    return continuation(opts)


@require(['flags', 'force_debug'])
def filter_debug_flags(opts, continuation=dispatch_ctu):
    """ Filter out nondebug macros when requested. """

    if opts.pop('force_debug'):
        # lazy implementation just append an undefine macro at the end
        opts.update({'flags': opts['flags'] + ['-UNDEBUG']})

    return continuation(opts)


@require(['language', 'compiler', 'source', 'flags'])
def language_check(opts, continuation=filter_debug_flags):
    """ Find out the language from command line parameters or file name
    extension. The decision also influenced by the compiler invocation. """

    accepted = frozenset({
        'c', 'c++', 'objective-c', 'objective-c++', 'c-cpp-output',
        'c++-cpp-output', 'objective-c-cpp-output'
    })

    # language can be given as a parameter...
    language = opts.pop('language')
    compiler = opts.pop('compiler')
    # ... or find out from source file extension
    if language is None and compiler is not None:
        language = classify_source(opts['source'], compiler == 'c')

    if language is None:
        logging.debug('skip analysis, language not known')
        return None
    elif language not in accepted:
        logging.debug('skip analysis, language not supported')
        return None

    logging.debug('analysis, language: %s', language)
    opts.update({'language': language,
                 'flags': ['-x', language] + opts['flags']})
    return continuation(opts)


@require(['arch_list', 'flags'])
def arch_check(opts, continuation=language_check):
    """ Do run analyzer through one of the given architectures. """

    disabled = frozenset({'ppc', 'ppc64'})

    received_list = opts.pop('arch_list')
    if received_list:
        # filter out disabled architectures and -arch switches
        filtered_list = [a for a in received_list if a not in disabled]
        if filtered_list:
            # There should be only one arch given (or the same multiple
            # times). If there are multiple arch are given and are not
            # the same, those should not change the pre-processing step.
            # But that's the only pass we have before run the analyzer.
            current = filtered_list.pop()
            logging.debug('analysis, on arch: %s', current)

            opts.update({'flags': ['-arch', current] + opts['flags']})
            return continuation(opts)
        logging.debug('skip analysis, found not supported arch')
        return None
    logging.debug('analysis, on default arch')
    return continuation(opts)


# To have good results from static analyzer certain compiler options shall be
# omitted. The compiler flag filtering only affects the static analyzer run.
#
# Keys are the option name, value number of options to skip
IGNORED_FLAGS = {
    '-c': 0,  # compile option will be overwritten
    '-fsyntax-only': 0,  # static analyzer option will be overwritten
    '-o': 1,  # will set up own output file
    # flags below are inherited from the perl implementation.
    '-g': 0,
    '-save-temps': 0,
    '-install_name': 1,
    '-exported_symbols_list': 1,
    '-current_version': 1,
    '-compatibility_version': 1,
    '-init': 1,
    '-e': 1,
    '-seg1addr': 1,
    '-bundle_loader': 1,
    '-multiply_defined': 1,
    '-sectorder': 3,
    '--param': 1,
    '--serialize-diagnostics': 1
}


@require(['flags'])
def classify_parameters(opts, continuation=arch_check):
    """ Prepare compiler flags (filters some and add others) and take out
    language (-x) and architecture (-arch) flags for future processing. """

    # the result of the method
    result = {
        'flags': [],  # the filtered compiler flags
        'arch_list': [],  # list of architecture flags
        'language': None,  # compilation language, None, if not specified
    }

    # iterate on the compile options
    args = iter(opts['flags'])
    for arg in args:
        # take arch flags into a separate basket
        if arg == '-arch':
            result['arch_list'].append(next(args))
        # take language
        elif arg == '-x':
            result['language'] = next(args)
        # ignore some flags
        elif arg in IGNORED_FLAGS:
            count = IGNORED_FLAGS[arg]
            for _ in range(count):
                next(args)
        # we don't care about extra warnings, but we should suppress ones
        # that we don't want to see.
        elif re.match(r'^-W.+', arg) and not re.match(r'^-Wno-.+', arg):
            pass
        # and consider everything else as compilation flag.
        else:
            result['flags'].append(arg)

    opts.update(result)
    return continuation(opts)


@require(['source', 'excludes'])
def exclude(opts, continuation=classify_parameters):
    """ Analysis might be skipped, when one of the requested excluded
    directory contains the file. """

    def contains(directory, entry):
        """ Check is directory contains the given file. """

        # When a directory contains a file, then the relative path to the
        # file from that directory does not start with a parent dir prefix.
        relative = os.path.relpath(entry, directory).split(os.sep)
        return len(relative) and relative[0] != os.pardir

    if any(contains(dir, opts['source']) for dir in opts['excludes']):
        logging.debug('skip analysis, file requested to exclude')
        return None
    return continuation(opts)<|MERGE_RESOLUTION|>--- conflicted
+++ resolved
@@ -328,15 +328,9 @@
           'excludes',  # list of directories
           'force_debug',  # kill non debug macros
           'output_dir',  # where generated report files shall go
-<<<<<<< HEAD
           'output_format',  # it's 'plist', 'html', both or plist-multi-file
           'output_failures',  # generate crash reports or not
           'ctu_collect', 'ctu_analyze', 'ctu_dir'])  # ctu control options
-=======
-          'output_format',  # it's 'plist', 'html', 'plist-html',
-                            # 'text' or 'plist-multi-file'
-          'output_failures'])  # generate crash reports or not
->>>>>>> e58f8fc4
 def run(opts):
     """ Entry point to run (or not) static analyzer against a single entry
     of the compilation database.
@@ -428,17 +422,11 @@
 
     def target():
         """ Creates output file name for reports. """
-<<<<<<< HEAD
-        if opts['output_format'] in {'plist',
-                                     'plist-html',
-                                     'plist-multi-file'}:
-=======
         if opts['output_format'] in {
                 'plist',
                 'plist-html',
                 'plist-multi-file'
-                }:
->>>>>>> e58f8fc4
+            }:
             (handle, name) = tempfile.mkstemp(prefix='report-',
                                               suffix='.plist',
                                               dir=opts['output_dir'])
